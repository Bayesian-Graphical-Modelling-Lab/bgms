--- conflicted
+++ resolved
@@ -107,15 +107,9 @@
 
 ## Installation
 
-<<<<<<< HEAD
-The current developmental version can be installed with
-```{r gh-installation, eval = FALSE}
-if (!requireNamespace("remotes")) {
-=======
 The current developmental version can be installed with	
 ```{r gh-installation, eval = FALSE}	
 if(!requireNamespace("remotes")) {
->>>>>>> 33c11a31
   install.packages("remotes")
 }
 remotes::install_github("Bayesian-Graphical-Modelling-Lab/bgms")
