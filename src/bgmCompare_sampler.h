--- conflicted
+++ resolved
@@ -2,13 +2,9 @@
 #include <RcppArmadillo.h>
 #include "sampler_output.h"
 
-<<<<<<< HEAD
-SamplerOutput run_gibbs_sampler_for_bgmCompare(
-=======
 struct SafeRNG;
 
 Rcpp::List run_gibbs_sampler_for_bgmCompare(
->>>>>>> d005c5c9
     int chain_id,
     arma::imat observations,
     const int num_groups,
