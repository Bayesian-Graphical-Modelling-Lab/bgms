--- conflicted
+++ resolved
@@ -614,12 +614,8 @@
     const int num_groups,
     const arma::imat group_indices,
     double difference_scale,
-<<<<<<< HEAD
-    dqrng::xoshiro256plus& rng,
+    SafeRNG& rng,
     arma::mat& inclusion_probability
-=======
-    SafeRNG& rng
->>>>>>> d005c5c9
 ) {
 
   // Step 0: Initialise random graph structure when edge_selection = TRUE
