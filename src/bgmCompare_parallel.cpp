// [[Rcpp::depends(RcppParallel, RcppArmadillo, dqrng)]]
#include <RcppParallel.h>
#include <RcppArmadillo.h>
<<<<<<< HEAD
#include <dqrng.h>
#include <dqrng_generator.h>
#include <xoshiro.h>
#include <tbb/global_control.h>
#include <vector>
#include <string>
#include "sampler_output.h"
#include "bgmCompare_sampler.h"
=======
#include "bgmCompare_sampler.h"
#include <tbb/global_control.h>
#include <vector>
#include <string>
#include "rng_utils.h"
>>>>>>> d005c5c9

using namespace Rcpp;
using namespace RcppParallel;

// -----------------------------------------------------------------------------
// Result struct
// -----------------------------------------------------------------------------
struct ChainResultCompare {
  bool error;
  std::string error_msg;
  int chain_id;
  SamplerOutput result;
};

// -----------------------------------------------------------------------------
// Worker struct
// -----------------------------------------------------------------------------
struct GibbsCompareChainRunner : public Worker {
  // inputs
  const arma::imat& observations;
  const int num_groups;
  const std::vector<arma::imat>& num_obs_categories_master;
  const std::vector<arma::imat>& sufficient_blume_capel_master;
  const std::vector<arma::mat>&  sufficient_pairwise_master;
  const arma::ivec& num_categories;
  const double main_alpha;
  const double main_beta;
  const double pairwise_scale;
  const double difference_scale;
  const double difference_selection_alpha;
  const double difference_selection_beta;
  const std::string& difference_prior;
  const int iter;
  const int burnin;
  const bool na_impute;
  const arma::imat& missing_data_indices;
  const arma::uvec& is_ordinal_variable;
  const arma::ivec& baseline_category;
  const bool difference_selection;
  const arma::imat& main_effect_indices;
  const arma::imat& pairwise_effect_indices;
  const double target_accept;
  const int nuts_max_depth;
  const bool learn_mass_matrix;
  const arma::mat& projection;
  const arma::ivec& group_membership;
  const arma::imat& group_indices;
  const arma::imat& interaction_index_matrix;
  const arma::mat& inclusion_probability_master;

  // RNG seeds
  const std::vector<SafeRNG>& chain_rngs;

  // output
  std::vector<ChainResultCompare>& results;

  GibbsCompareChainRunner(
    const arma::imat& observations,
    int num_groups,
    const std::vector<arma::imat>& num_obs_categories_master,
    const std::vector<arma::imat>& sufficient_blume_capel_master,
    const std::vector<arma::mat>&  sufficient_pairwise_master,
    const arma::ivec& num_categories,
    double main_alpha,
    double main_beta,
    double pairwise_scale,
    double difference_scale,
    double difference_selection_alpha,
    double difference_selection_beta,
    const std::string& difference_prior,
    int iter,
    int burnin,
    bool na_impute,
    const arma::imat& missing_data_indices,
    const arma::uvec& is_ordinal_variable,
    const arma::ivec& baseline_category,
    bool difference_selection,
    const arma::imat& main_effect_indices,
    const arma::imat& pairwise_effect_indices,
    double target_accept,
    int nuts_max_depth,
    bool learn_mass_matrix,
    const arma::mat& projection,
    const arma::ivec& group_membership,
    const arma::imat& group_indices,
    const arma::imat& interaction_index_matrix,
    const arma::mat& inclusion_probability_master,
<<<<<<< HEAD
    const std::vector<uint64_t>& chain_seeds,
    std::vector<ChainResultCompare>& results
=======
    const std::vector<SafeRNG>& chain_rngs,
    std::vector<ChainResult>& results
>>>>>>> d005c5c9
  ) :
    observations(observations),
    num_groups(num_groups),
    num_obs_categories_master(num_obs_categories_master),
    sufficient_blume_capel_master(sufficient_blume_capel_master),
    sufficient_pairwise_master(sufficient_pairwise_master),
    num_categories(num_categories),
    main_alpha(main_alpha),
    main_beta(main_beta),
    pairwise_scale(pairwise_scale),
    difference_scale(difference_scale),
    difference_selection_alpha(difference_selection_alpha),
    difference_selection_beta(difference_selection_beta),
    difference_prior(difference_prior),
    iter(iter),
    burnin(burnin),
    na_impute(na_impute),
    missing_data_indices(missing_data_indices),
    is_ordinal_variable(is_ordinal_variable),
    baseline_category(baseline_category),
    difference_selection(difference_selection),
    main_effect_indices(main_effect_indices),
    pairwise_effect_indices(pairwise_effect_indices),
    target_accept(target_accept),
    nuts_max_depth(nuts_max_depth),
    learn_mass_matrix(learn_mass_matrix),
    projection(projection),
    group_membership(group_membership),
    group_indices(group_indices),
    interaction_index_matrix(interaction_index_matrix),
    inclusion_probability_master(inclusion_probability_master),
    chain_rngs(chain_rngs),
    results(results)
  {}

  void operator()(std::size_t begin, std::size_t end) {
    for (std::size_t i = begin; i < end; ++i) {
      ChainResultCompare out;
      out.chain_id = static_cast<int>(i + 1);
      out.error = false;

      try {
<<<<<<< HEAD
        dqrng::xoshiro256plus rng(chain_seeds[i]);
=======
        // per-chain RNG
        SafeRNG rng(chain_rngs[i]);
>>>>>>> d005c5c9

        // make per-chain copies
        std::vector<arma::imat> num_obs_categories = num_obs_categories_master;
        std::vector<arma::imat> sufficient_blume_capel = sufficient_blume_capel_master;
        std::vector<arma::mat>  sufficient_pairwise = sufficient_pairwise_master;
        arma::mat inclusion_probability = inclusion_probability_master;
        arma::imat observations_copy = observations;

        // run sampler (pure C++)
        SamplerOutput result = run_gibbs_sampler_for_bgmCompare(
          out.chain_id,
          observations_copy,
          num_groups,
          num_obs_categories,
          sufficient_blume_capel,
          sufficient_pairwise,
          num_categories,
          main_alpha,
          main_beta,
          pairwise_scale,
          difference_scale,
          difference_selection_alpha,
          difference_selection_beta,
          difference_prior,
          iter,
          burnin,
          na_impute,
          missing_data_indices,
          is_ordinal_variable,
          baseline_category,
          difference_selection,
          main_effect_indices,
          pairwise_effect_indices,
          target_accept,
          nuts_max_depth,
          learn_mass_matrix,
          projection,
          group_membership,
          group_indices,
          interaction_index_matrix,
          inclusion_probability,
          rng
        );

        out.result = result;

      } catch (std::exception& e) {
        out.error = true;
        out.error_msg = e.what();
      } catch (...) {
        out.error = true;
        out.error_msg = "Unknown error";
      }

      results[i] = out;
    }
  }
};

// -----------------------------------------------------------------------------
// Main entry point
// -----------------------------------------------------------------------------

// [[Rcpp::export]]
Rcpp::List run_bgmCompare_parallel(
    const arma::imat& observations,
    int num_groups,
    const std::vector<arma::imat>& num_obs_categories,
    const std::vector<arma::imat>& sufficient_blume_capel,
    const std::vector<arma::mat>&  sufficient_pairwise,
    const arma::ivec& num_categories,
    double main_alpha,
    double main_beta,
    double pairwise_scale,
    double difference_scale,
    double difference_selection_alpha,
    double difference_selection_beta,
    const std::string& difference_prior,
    int iter,
    int burnin,
    bool na_impute,
    const arma::imat& missing_data_indices,
    const arma::uvec& is_ordinal_variable,
    const arma::ivec& baseline_category,
    bool difference_selection,
    const arma::imat& main_effect_indices,
    const arma::imat& pairwise_effect_indices,
    double target_accept,
    int nuts_max_depth,
    bool learn_mass_matrix,
    const arma::mat& projection,
    const arma::ivec& group_membership,
    const arma::imat& group_indices,
    const arma::imat& interaction_index_matrix,
    const arma::mat& inclusion_probability,
    int num_chains,
    int nThreads
) {
  std::vector<ChainResultCompare> results(num_chains);

  // per-chain seeds
  std::vector<SafeRNG> chain_rngs(num_chains);
  for (int c = 0; c < num_chains; ++c) {
    chain_rngs[c] = SafeRNG(/*seed +*/ c); // TODO: this needs a seed passed by the user!
  }


  GibbsCompareChainRunner worker(
      observations, num_groups,
      num_obs_categories, sufficient_blume_capel, sufficient_pairwise,
      num_categories, main_alpha, main_beta, pairwise_scale, difference_scale,
      difference_selection_alpha, difference_selection_beta, difference_prior,
      iter, burnin, na_impute, missing_data_indices, is_ordinal_variable,
      baseline_category, difference_selection, main_effect_indices,
      pairwise_effect_indices, target_accept, nuts_max_depth, learn_mass_matrix,
      projection, group_membership, group_indices, interaction_index_matrix,
      inclusion_probability, chain_rngs, results
  );

  {
    tbb::global_control control(tbb::global_control::max_allowed_parallelism, nThreads);
    parallelFor(0, num_chains, worker);
  }

  // wrap results back into Rcpp::List
  Rcpp::List output(num_chains);
  for (int i = 0; i < num_chains; ++i) {
    if (results[i].error) {
      output[i] = Rcpp::List::create(
        Rcpp::Named("error") = results[i].error_msg,
        Rcpp::Named("chain_id") = results[i].chain_id
      );
    } else {
      const auto& r = results[i].result;
      Rcpp::List chain_out = Rcpp::List::create(
        Rcpp::Named("main_samples") = r.main_samples,
        Rcpp::Named("pairwise_samples") = r.pairwise_samples,
        Rcpp::Named("treedepth__") = r.treedepth_samples,
        Rcpp::Named("divergent__") = r.divergent_samples,
        Rcpp::Named("energy__") = r.energy_samples,
        Rcpp::Named("chain_id") = r.chain_id
      );
      if (r.has_indicator) {
        chain_out["indicator_samples"] = r.indicator_samples;
      }
      output[i] = chain_out;
    }
  }

  return output;
}<|MERGE_RESOLUTION|>--- conflicted
+++ resolved
@@ -1,22 +1,11 @@
 // [[Rcpp::depends(RcppParallel, RcppArmadillo, dqrng)]]
 #include <RcppParallel.h>
 #include <RcppArmadillo.h>
-<<<<<<< HEAD
-#include <dqrng.h>
-#include <dqrng_generator.h>
-#include <xoshiro.h>
-#include <tbb/global_control.h>
-#include <vector>
-#include <string>
-#include "sampler_output.h"
-#include "bgmCompare_sampler.h"
-=======
 #include "bgmCompare_sampler.h"
 #include <tbb/global_control.h>
 #include <vector>
 #include <string>
 #include "rng_utils.h"
->>>>>>> d005c5c9
 
 using namespace Rcpp;
 using namespace RcppParallel;
@@ -104,13 +93,8 @@
     const arma::imat& group_indices,
     const arma::imat& interaction_index_matrix,
     const arma::mat& inclusion_probability_master,
-<<<<<<< HEAD
-    const std::vector<uint64_t>& chain_seeds,
+    const std::vector<SafeRNG>& chain_rngs,
     std::vector<ChainResultCompare>& results
-=======
-    const std::vector<SafeRNG>& chain_rngs,
-    std::vector<ChainResult>& results
->>>>>>> d005c5c9
   ) :
     observations(observations),
     num_groups(num_groups),
@@ -153,12 +137,8 @@
       out.error = false;
 
       try {
-<<<<<<< HEAD
-        dqrng::xoshiro256plus rng(chain_seeds[i]);
-=======
         // per-chain RNG
         SafeRNG rng(chain_rngs[i]);
->>>>>>> d005c5c9
 
         // make per-chain copies
         std::vector<arma::imat> num_obs_categories = num_obs_categories_master;
