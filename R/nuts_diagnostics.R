--- conflicted
+++ resolved
@@ -42,7 +42,6 @@
         100 * divergence_rate,
         total_divergences,
         nrow(divergent_mat) * ncol(divergent_mat)
-<<<<<<< HEAD
       ), "Consider increasing the target acceptance rate or change to update_method = ``adaptive-metropolis''.")
     } else if (divergence_rate > 0) {
       message(sprintf(
@@ -53,20 +52,6 @@
       ),
       "Check R-hat and effective sample size (ESS) to ensure the chains are\n",
       "mixing well.")
-=======
-      ), "Consider increasing the target acceptance rate.")
-    } else if(divergence_rate > 0) {
-      message(
-        sprintf(
-          "Note: %.3f%% of transitions ended with a divergence (%d of %d).\n",
-          100 * divergence_rate,
-          total_divergences,
-          nrow(divergent_mat) * ncol(divergent_mat)
-        ),
-        "Check R-hat and effective sample size (ESS) to ensure the chains are\n",
-        "mixing well."
-      )
->>>>>>> c965f8cb
     }
 
     depth_hit_rate <- max_tree_depth_hits / (nrow(treedepth_mat) * ncol(treedepth_mat))
@@ -97,7 +82,6 @@
     low_ebfmi_chains <- which(ebfmi_per_chain < 0.3)
     min_ebfmi <- min(ebfmi_per_chain)
 
-<<<<<<< HEAD
     if (length(low_ebfmi_chains) > 0) {
       warning(sprintf(
         "E-BFMI below 0.3 detected in %d chain(s): %s.\n",
@@ -106,18 +90,6 @@
       ),
       "This suggests inefficient momentum resampling in those chains.\n",
       "Sampling efficiency may be reduced. Consider longer chains and check convergence diagnostics.")
-=======
-    if(length(low_ebfmi_chains) > 0) {
-      warning(
-        sprintf(
-          "E-BFMI below 0.3 detected in %d chain(s): %s.\n",
-          length(low_ebfmi_chains),
-          paste(low_ebfmi_chains, collapse = ", ")
-        ),
-        "This suggests inefficient momentum resampling in those chains.\n",
-        "Sampling efficiency may be reduced. Consider longer chains or checking convergence diagnostics."
-      )
->>>>>>> c965f8cb
     }
   }
 
