--- conflicted
+++ resolved
@@ -99,15 +99,6 @@
 #' Thresholds[3, ] = sort(-abs(rnorm(4)), decreasing = TRUE)
 #' Thresholds[5, ] = sort(-abs(rnorm(4)), decreasing = TRUE)
 #'
-<<<<<<< HEAD
-#' x = mrfSampler(no_states = 1e3,
-#'                no_variables = no_variables,
-#'                no_categories = no_categories,
-#'                interactions = Interactions,
-#'                thresholds = Thresholds,
-#'                variable_type = c("b","b","o","b","o"),
-#'                baseline_category = 2)
-=======
 #' x = mrfSampler(
 #'   no_states = 1e3,
 #'   no_variables = no_variables,
@@ -117,7 +108,6 @@
 #'   variable_type = c("b", "b", "o", "b", "o"),
 #'   reference_category = 2
 #' )
->>>>>>> c965f8cb
 #'
 #' @export
 mrfSampler = function(no_states,
@@ -202,7 +192,6 @@
     if(length(baseline_category) == 1) {
       baseline_category = rep(baseline_category, no_variables)
     }
-<<<<<<< HEAD
     if(any(baseline_category < 0) || any(abs(baseline_category - round(baseline_category)) > .Machine$double.eps)) {
       stop(paste0("For variables ",
                   which(baseline_category < 0),
@@ -212,21 +201,6 @@
       stop(paste0("For variables ",
                   which(baseline_category - no_categories > 0),
                   " the ``baseline_category'' category was larger than the maximum category value."))
-=======
-    if(any(reference_category < 0) || any(abs(reference_category - round(reference_category)) > .Machine$double.eps)) {
-      stop(paste0(
-        "For variables ",
-        which(reference_category < 0),
-        " ``reference_category'' was either negative or not integer."
-      ))
-    }
-    if(any(reference_category - no_categories > 0)) {
-      stop(paste0(
-        "For variables ",
-        which(reference_category - no_categories > 0),
-        " the ``reference_category'' category was larger than the maximum category value."
-      ))
->>>>>>> c965f8cb
     }
   }
 
@@ -362,16 +336,6 @@
       iter = iter
     )
   } else {
-<<<<<<< HEAD
-    x <- sample_bcomrf_gibbs(no_states = no_states,
-                             no_variables = no_variables,
-                             no_categories = no_categories,
-                             interactions = interactions,
-                             thresholds = thresholds,
-                             variable_type = variable_type,
-                             baseline_category = baseline_category,
-                             iter = iter)
-=======
     x <- sample_bcomrf_gibbs(
       no_states = no_states,
       no_variables = no_variables,
@@ -379,10 +343,9 @@
       interactions = interactions,
       thresholds = thresholds,
       variable_type = variable_type,
-      reference_category = reference_category,
+      baseline_category = baseline_category,
       iter = iter
     )
->>>>>>> c965f8cb
   }
 
   return(x)
