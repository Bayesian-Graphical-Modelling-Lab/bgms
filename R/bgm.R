--- conflicted
+++ resolved
@@ -559,14 +559,9 @@
     # Ordinal (variable_bool == TRUE) or Blume-Capel (variable_bool == FALSE)
     bc_vars = which(!variable_bool)
     for(i in bc_vars) {
-<<<<<<< HEAD
       blume_capel_stats[1, i] = sum(x[, i] - baseline_category[i])
       blume_capel_stats[2, i] = sum((x[, i] - baseline_category[i]) ^ 2)
       x[, i] = x[, i] - baseline_category[i]
-=======
-      blume_capel_stats[1, i] = sum(x[, i])
-      blume_capel_stats[2, i] = sum((x[, i] - baseline_category[i])^2)
->>>>>>> c965f8cb
     }
   }
   pairwise_stats = t(x) %*% x
