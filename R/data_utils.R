reformat_data = function(x,
                         na_action,
                         variable_bool,
                         baseline_category) {
  if(na_action == "listwise") {
    # Check for missing values ---------------------------------------------------
    missing_values = sapply(1:nrow(x), function(row) {
      anyNA(x[row, ])
    })
    if(sum(missing_values) == nrow(x)) {
      stop(paste0(
        "All rows in x contain at least one missing response.\n",
        "You could try option na_action = impute."
      ))
    }
    if(sum(missing_values) > 1) {
      warning(
        paste0(
          "There were ",
          sum(missing_values),
          " rows with missing observations in the input matrix x.\n",
          "Since na_action = listwise these rows were excluded from the analysis."
        ),
        call. = FALSE
      )
    }
    if(sum(missing_values) == 1) {
      warning(
        paste0(
          "There was one row with missing observations in the input matrix x.\n",
          "Since na_action = listwise this row was excluded from \n",
          "the analysis."
        ),
        call. = FALSE
      )
    }
    x = x[!missing_values, ]

    if(ncol(x) < 2 || is.null(ncol(x))) {
      stop(paste0(
        "After removing missing observations from the input matrix x,\n",
        "there were less than two columns left in x."
      ))
    }
    if(nrow(x) < 2 || is.null(nrow(x))) {
      stop(paste0(
        "After removing missing observations from the input matrix x,\n",
        "there were less than two rows left in x."
      ))
    }

    missing_index = matrix(NA, nrow = 1, ncol = 1)
    na_impute = FALSE
  } else {
    # Check for missing values -------------------------------------------------
    num_missings = sum(is.na(x))
    num_persons = nrow(x)
    num_variables = ncol(x)
    if(num_missings > 0) {
      missing_index = matrix(0, nrow = num_missings, ncol = 2)
      na_impute = TRUE
      cntr = 0
      for(node in 1:num_variables) {
        mis = which(is.na(x[, node]))
        if(length(mis) > 0) {
          for(i in 1:length(mis)) {
            cntr = cntr + 1
            missing_index[cntr, 1] = mis[i] - 1 # c++ index starts at 0
            missing_index[cntr, 2] = node - 1 # c++ index starts at 0
            x[mis[i], node] = sample(x[-mis, node], # start value for imputation
              size = 1
            )
            # This is non-zero if no zeroes are observed (we then collapse over zero below)
          }
        }
      }
    } else {
      missing_index = matrix(NA, nrow = 1, ncol = 1)
      na_impute = FALSE
    }
  }

  check_fail_zero = FALSE
  num_variables = ncol(x)
  num_categories = vector(length = num_variables)
  for(node in 1:num_variables) {
    unq_vls = sort(unique(x[, node]))
    mx_vl = max(unq_vls)

    # Check if observed responses are not all unique ---------------------------
    if(mx_vl == nrow(x)) {
      stop(paste0(
        "Only unique responses observed for variable ",
        node,
        ". We expect >= 1 observations per category."
      ))
    }

    # Recode data --------------------------------------------------------------
    if(variable_bool[node]) { # Regular ordinal variable
      # Ordinal (variable_bool == TRUE) or Blume-Capel (variable_bool == FALSE)
      if(length(unq_vls) != mx_vl + 1 || any(unq_vls != 0:mx_vl)) {
        y = x[, node]
        cntr = 0
        for(value in unq_vls) {
          x[y == value, node] = cntr
          cntr = cntr + 1
        }
      }
    } else { # Blume-Capel ordinal variable
      # Check if observations are integer or can be recoded --------------------
      if(any(abs(unq_vls - round(unq_vls)) > .Machine$double.eps)) {
        int_unq_vls = unique(as.integer(unq_vls))
        if(anyNA(int_unq_vls)) {
          stop(paste0(
            "The Blume-Capel model assumes that its observations are coded as integers, but \n",
            "the category scores for node ", node, " were not integer. An attempt to recode \n",
            "them to integer failed. Please inspect the documentation for the base R \n",
            "function as.integer(), which bgm uses for recoding category scores."
          ))
        }

        if(length(int_unq_vls) != length(unq_vls)) {
          stop(paste0(
            "The Blume-Capel model assumes that its observations are coded as integers. The \n",
            "category scores of the observations for node ", node, " were not integers. An \n",
            "attempt to recode these observations as integers failed because, after rounding, \n",
            "a single integer value was used for several observed score categories."
          ))
        }
        x[, node] = as.integer(x[, node])

        if(baseline_category[node] < 0 | baseline_category[node] > max(x[, node])) {
          stop(paste0(
            "The reference category for the Blume-Capel variable ", node, "is outside its \n",
            "range of observations."
          ))
        }
      }

      # Check if observations start at zero and recode otherwise ---------------
      if(min(x[, node]) != 0) {
        baseline_category[node] = baseline_category[node] - min(x[, node])
        x[, node] = x[, node] - min(x[, node])

        if(check_fail_zero == FALSE) {
          check_fail_zero = TRUE
          failed_zeroes = c(node)
        } else {
          failed_zeroes = c(failed_zeroes, node)
        }
      }

      check_range = length(unique(x[, node]))
      if(check_range < 3) {
        stop(paste0(
          "The Blume-Capel is only available for variables with more than one category \n",
          "observed. There two or less categories observed for variable ",
          node,
          "."
        ))
      }
    }

    # Warn that maximum category value is large --------------------------------
    num_categories[node] = max(x[, node])
    if(!variable_bool[node] & num_categories[node] > 10) {
      # Ordinal (variable_bool == TRUE) or Blume-Capel (variable_bool == FALSE)
      warning(paste0(
        "In the (pseudo) likelihood of Blume-Capel variables, the normalization constant \n",
        "is a sum over all possible values of the ordinal variable. The range of \n",
        "observed values, possibly after recoding to integers, is assumed to be the \n",
        "number of possible response categories.  For node ", node, ", this range was \n",
        "equal to ", num_categories[node], "which may cause the analysis to take some \n",
        "time to run. Note that for the Blume-Capel model, the bgm function does not \n",
        "collapse the categories that have no observations between zero and the last \n",
        "category. This may explain the large discrepancy between the first and last \n",
        "category values."
      ))
    }

    # Check to see if not all responses are in one category --------------------
    if(num_categories[node] == 0) {
      stop(paste0(
        "Only one value [",
        unq_vls,
        "] was observed for variable ",
        node,
        "."
      ))
    }
  }

  if(check_fail_zero == TRUE) {
    if(length(failed_zeroes) == 1) {
      node = failed_zeroes[1]
      warning(paste0(
        "The bgm function assumes that the observed ordinal variables are integers and \n",
        "that the lowest observed category score is zero. The lowest score for node \n",
        node, " was recoded to zero for the analysis.\n",
        "Note that bgm also recoded the corresponding reference category score to ", baseline_category[node], "."
      ))
    } else {
      warning(paste0(
        "The bgm function assumes that the observed ordinal variables are integers and \n",
        "that the lowest observed category score is zero. The lowest score for nodes \n",
        paste(failed_zeroes, collapse = ","), " were recoded to zero for the analysis.\n",
        "Note that bgm also recoded the corresponding reference category scores."
      ))
    }
  }

  return(list(
    x = x,
    num_categories = num_categories,
    baseline_category = baseline_category,
    missing_index = missing_index,
    na_impute = na_impute
  ))
}

# Helper function for data checks
data_check = function(data, name) {
  if(!inherits(data, c("matrix", "data.frame"))) {
    stop(paste(name, "must be a matrix or data.frame."))
  }
  if(inherits(data, "data.frame")) {
    data = data.matrix(data)
  }
  if(nrow(data) < 2 || ncol(data) < 2) {
    stop(paste(name, "must have at least 2 rows and 2 columns."))
  }
  return(data)
}

# Helper function for computing `counts_per_category`
compute_counts_per_category = function(x, num_categories, group = NULL) {
  counts_per_category = list()
  for(g in unique(group)) {
    counts_per_category_gr = matrix(0, nrow = max(num_categories), ncol = ncol(x))
    for(variable in seq_len(ncol(x))) {
      for(category in seq_len(num_categories[variable])) {
        counts_per_category_gr[category, variable] = sum(x[group == g, variable] == category)
      }
    }
    counts_per_category[[g]] = counts_per_category_gr
  }
  return(counts_per_category)
}

# Helper function for computing sufficient statistics for Blume-Capel variables
compute_blume_capel_stats = function(x, baseline_category, ordinal_variable, group = NULL) {
  if(is.null(group)) { # One-group design
    sufficient_stats = matrix(0, nrow = 2, ncol = ncol(x))
    bc_vars = which(!ordinal_variable)
<<<<<<< HEAD
    for (i in bc_vars) {
      sufficient_stats[1, i] = sum(x[, i] - baseline_category[i])
      sufficient_stats[2, i] = sum((x[, i] - baseline_category[i]) ^ 2)
=======
    for(i in bc_vars) {
      sufficient_stats[1, i] = sum(x[, i])
      sufficient_stats[2, i] = sum((x[, i] - baseline_category[i])^2)
>>>>>>> c965f8cb
    }
    return(sufficient_stats)
  } else { # Multi-group design
    sufficient_stats = list()
    for(g in unique(group)) {
      sufficient_stats_gr = matrix(0, nrow = 2, ncol = ncol(x))
      bc_vars = which(!ordinal_variable)
<<<<<<< HEAD
      for (i in bc_vars) {
        sufficient_stats_gr[1, i] = sum(x[group == g, i] - baseline_category[i])
        sufficient_stats_gr[2, i] = sum((x[group == g, i] - baseline_category[i]) ^ 2)
=======
      for(i in bc_vars) {
        sufficient_stats_gr[1, i] = sum(x[group == g, i])
        sufficient_stats_gr[2, i] = sum((x[group == g, i] - baseline_category[i])^2)
>>>>>>> c965f8cb
      }
      sufficient_stats[[g]] = sufficient_stats_gr
    }
    return(sufficient_stats)
  }
}

# Helper function for computing sufficient statistics for pairwise interactions
compute_pairwise_stats <- function(x, group) {
  result <- vector("list", length(unique(group)))

  for(g in unique(group)) {
    obs <- x[group == g, , drop = FALSE]
    # cross-product: gives number of co-occurrences of categories
    result[[g]] <- t(obs) %*% obs
  }

  result
}


compare_reformat_data = function(
  x,
  group,
  na_action,
  variable_bool,
  baseline_category
) {
  if(na_action == "listwise") {
    # Check for missing values in x --------------------------------------------
    missing_values = sapply(1:nrow(x), function(row) {
      anyNA(x[row, ])
    })
    if(sum(missing_values) == nrow(x)) {
      stop(paste0(
        "All rows in x contain at least one missing response.\n",
        "You could try option na_action = impute."
      ))
    }
    if(sum(missing_values) > 1) {
      warning(
        paste0(
          "There were ",
          sum(missing_values),
          " rows with missing observations in the input matrix x.\n",
          "Since na_action = listwise these rows were excluded from the analysis."
        ),
        call. = FALSE
      )
    }
    if(sum(missing_values) == 1) {
      warning(
        paste0(
          "There was one row with missing observations in the input matrix x.\n",
          "Since na_action = listwise this row was excluded from \n",
          "the analysis."
        ),
        call. = FALSE
      )
    }

    x = x[!missing_values, ]
    group = group[!missing_values]

    if(nrow(x) < 2 || is.null(nrow(x))) {
      stop(paste0(
        "After removing missing observations from the input matrix x,\n",
        "there were less than two rows left in x."
      ))
    }

    unique_g = unique(group)
    if(length(unique_g) == length(group)) {
      stop(paste0(
        "After rows with missing observations were excluded, there were no groups, as \n",
        "there were only unique values in the input g left."
      ))
    }
    if(length(unique_g) == 1) {
      stop(paste0(
        "After rows with missing observations were excluded, there were no groups, as \n",
        "there was only one value in the input g left."
      ))
    }
    g = group
    for(u in unique_g) {
      group[g == u] = which(unique_g == u)
    }
    tab = tabulate(group)

    if(any(tab < 2)) {
      stop(paste0(
        "After rows with missing observations were excluded, one or more groups, only \n",
        "had one member in the input g."
      ))
    }

    missing_index = matrix(NA, nrow = 1, ncol = 1)
    na_impute = FALSE
  } else {
    # Check for missing values in x --------------------------------------------
    num_missings = sum(is.na(x))
    num_persons = nrow(x)
    num_variables = ncol(x)
    if(num_missings > 0) {
      missing_index = matrix(0, nrow = num_missings, ncol = 2)
      na_impute = TRUE
      cntr = 0
      for(node in 1:num_variables) {
        mis = which(is.na(x[, node]))
        if(length(mis) > 0) {
          for(i in 1:length(mis)) {
            cntr = cntr + 1
            missing_index[cntr, 1] = mis[i] - 1 # c++ index starts at 0
            missing_index[cntr, 2] = node - 1 # c++ index starts at 0
            x[mis[i], node] = sample(x[-mis, node], size = 1) # start value for imputation
            # This is non-zero if no zeroes are observed (we then collapse over zero below)
          }
        }
      }
    } else {
      missing_index = matrix(NA, nrow = 1, ncol = 1)
      na_impute = FALSE
    }
  }

  check_fail_zero = FALSE
  num_variables = ncol(x)
  num_categories = vector(length = num_variables)

  for(node in 1:num_variables) {
    unq_vls = sort(unique(x[, node]))
    mx_vls = length(unq_vls)

    # Check if observed responses are not all unique ---------------------------
    if(mx_vls == nrow(x)) {
      stop(paste0(
        "Only unique responses observed for variable ",
        node,
        " in the matrix x (group 1). We expect >= 1 observations per category."
      ))
    }

    # Recode data --------------------------------------------------------------
    if(variable_bool[node]) { # Regular ordinal variable
      # Ordinal (variable_bool == TRUE) or Blume-Capel (variable_bool == FALSE)
      observed_scores = matrix(NA,
        nrow = mx_vls,
        ncol = max(group)
      )

      for(value in unq_vls) {
        unique_g = unique(group)
        for(g in unique_g) {
          observed_scores[which(unq_vls == value), g] =
            any(x[group == g, node] == value) * 1
        }
      }

      xx = x[, node]
      cntr = -1
      for(value in unq_vls) {
        # Collapse categories when not observed in one or more groups.
        if(sum(observed_scores[which(unq_vls == value), ]) == max(group)) {
          cntr = cntr + 1 # increment score if category observed in all groups
        }
        x[xx == value, node] = max(0, cntr)
      }
    } else { # Blume-Capel ordinal variable
      # Check if observations are integer or can be recoded --------------------
      if(any(abs(unq_vls - round(unq_vls)) > .Machine$double.eps)) {
        int_unq_vls = unique(as.integer(unq_vls))
        if(anyNA(int_unq_vls)) {
          stop(paste0(
            "The Blume-Capel model assumes that its observations are coded as integers, but \n",
            "the category scores for node ", node, " were not integer. An attempt to recode \n",
            "them to integer failed. Please inspect the documentation for the base R function \n",
            "as.integer(), which bgmCompare uses for recoding category scores."
          ))
        }

        if(length(int_unq_vls) != length(unq_vls)) {
          stop(paste0(
            "The Blume-Capel model assumes that its observations are coded as integers. The \n",
            "category scores of the observations for node ", node, " were not integers. An \n",
            "attempt to recode these observations as integers failed because, after rounding,\n",
            "a single integer value was used for several observed score categories."
          ))
        }
        x[, node] = as.integer(x[, node])
      }

      mi = min(x[, node])

      ma = max(x[, node])

      if(baseline_category[node] < mi | baseline_category[node] > ma) {
        stop(paste0(
          "The reference category for the Blume-Capel variable ", node, "is outside its \n",
          "range of observations in the matrices x (and y)."
        ))
      }

      # Check if observations start at zero and recode otherwise ---------------
      if(mi != 0) {
        baseline_category[node] = baseline_category[node] - mi
        x[, node] = x[, node] - mi

        if(check_fail_zero == FALSE) {
          check_fail_zero = TRUE
          failed_zeroes = c(node)
        } else {
          failed_zeroes = c(failed_zeroes, node)
        }
      }

      check_range = length(unique(x[, node]))

      if(check_range < 3) {
        stop(paste0(
          "The Blume-Capel is only available for variables with more than two categories \n",
          "observed. There are two or less categories observed for variable ",
          node,
          "."
        ))
      }
    }


    # Warn that maximum category value is large --------------------------------

    num_categories[node] = max(x[, node])

    if(!variable_bool[node] & max(num_categories[node]) > 10) {
      # Ordinal (variable_bool == TRUE) or Blume-Capel (variable_bool == FALSE)
      warning(paste0(
        "In the (pseudo) likelihood of Blume-Capel variables, the normalization constant \n",
        "is a sum over all possible values of the ordinal variable. The range of \n",
        "observed values, possibly after recoding to integers, is assumed to be the \n",
        "number of possible response categories.  For node ", node, ", in group 1, this \n",
        "range was equal to ", max(num_categories[node]), "which may cause the analysis to take some \n",
        "time to run. Note that for the Blume-Capel model, the bgm function does not \n",
        "collapse the categories that have no observations between zero and the last \n",
        "category. This may explain the large discrepancy between the first and last \n",
        "category values."
      ))
    }


    # Check to see if not all responses are in one category --------------------
    if(any(num_categories[node] == 0)) {
      stop(paste0("Only one value was observed for variable ", node, "."))
    }
  }


  if(check_fail_zero == TRUE) {
    if(length(failed_zeroes) == 1) {
      node = failed_zeroes[1]
      warning(paste0(
        "The bgm function assumes that the observed ordinal variables are integers and \n",
        "that the lowest observed category score is zero. The lowest score for node \n",
        node, " was recoded to zero for the analysis. Note that bgm also recoded the \n",
        "the corresponding reference category score to ", baseline_category[node], "."
      ))
    } else {
      warning(paste0(
        "The bgm function assumes that the observed ordinal variables are integers and \n",
        "that the lowest observed category score is zero. The lowest score for nodes \n",
        paste(failed_zeroes, collapse = ","), " were recoded to zero for the analysis. \n",
        "Note that bgm also recoded the corresponding reference category scores."
      ))
    }
  }

  return(list(
    x = x,
    group = group,
    num_categories = num_categories,
    baseline_category = baseline_category,
    missing_index = missing_index,
    na_impute = na_impute
  ))
}<|MERGE_RESOLUTION|>--- conflicted
+++ resolved
@@ -253,15 +253,9 @@
   if(is.null(group)) { # One-group design
     sufficient_stats = matrix(0, nrow = 2, ncol = ncol(x))
     bc_vars = which(!ordinal_variable)
-<<<<<<< HEAD
     for (i in bc_vars) {
       sufficient_stats[1, i] = sum(x[, i] - baseline_category[i])
       sufficient_stats[2, i] = sum((x[, i] - baseline_category[i]) ^ 2)
-=======
-    for(i in bc_vars) {
-      sufficient_stats[1, i] = sum(x[, i])
-      sufficient_stats[2, i] = sum((x[, i] - baseline_category[i])^2)
->>>>>>> c965f8cb
     }
     return(sufficient_stats)
   } else { # Multi-group design
@@ -269,15 +263,9 @@
     for(g in unique(group)) {
       sufficient_stats_gr = matrix(0, nrow = 2, ncol = ncol(x))
       bc_vars = which(!ordinal_variable)
-<<<<<<< HEAD
       for (i in bc_vars) {
         sufficient_stats_gr[1, i] = sum(x[group == g, i] - baseline_category[i])
         sufficient_stats_gr[2, i] = sum((x[group == g, i] - baseline_category[i]) ^ 2)
-=======
-      for(i in bc_vars) {
-        sufficient_stats_gr[1, i] = sum(x[group == g, i])
-        sufficient_stats_gr[2, i] = sum((x[group == g, i] - baseline_category[i])^2)
->>>>>>> c965f8cb
       }
       sufficient_stats[[g]] = sufficient_stats_gr
     }
